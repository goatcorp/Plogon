--- conflicted
+++ resolved
@@ -377,9 +377,7 @@
                         allResults.Add(buildResult);
 
                         var mainDiffUrl = buildResult.Diff?.HosterUrl ?? buildResult.Diff?.RegularDiffLink;
-<<<<<<< HEAD
-
-=======
+
                         var linesAddedText = buildResult.Diff?.LinesAdded == null ? "?" : buildResult.Diff.LinesAdded.ToString();
                         var prevVersionText = string.IsNullOrEmpty(buildResult.PreviousVersion)
                                                   ? string.Empty
@@ -392,27 +390,11 @@
                             diffLink += $" - [Semantic]({buildResult.Diff.SemanticDiffLink})";
                         }
                         
->>>>>>> eddb1a6b
                         if (buildResult.Success)
                         {
                             Log.Information("Built: {Name} - {Sha} - {DiffUrl} +{LinesAdded} -{LinesRemoved}", task.InternalName,
                                 task.Manifest.Plugin.Commit, mainDiffUrl ?? "null", buildResult.Diff?.LinesAdded ?? -1, buildResult.Diff?.LinesRemoved ?? -1);
 
-<<<<<<< HEAD
-                            var linesAddedText = buildResult.Diff?.LinesAdded == null ? "?" : buildResult.Diff.LinesAdded.ToString();
-                            var prevVersionText = string.IsNullOrEmpty(buildResult.PreviousVersion)
-                                ? string.Empty
-                                : $", prev. {buildResult.PreviousVersion}";
-                            var diffLink = mainDiffUrl == null ? $"[Repo]({url}) <sup><sup>(New plugin)</sup></sup>" :
-                                               $"[Diff]({mainDiffUrl}) <sup><sub>({linesAddedText} lines{prevVersionText})</sub></sup>";
-
-                            if (buildResult.Diff?.SemanticDiffLink != null)
-                            {
-                                diffLink += $" - [Semantic]({buildResult.Diff.SemanticDiffLink})";
-                            }
-
-=======
->>>>>>> eddb1a6b
                             // We don't want to indicate success for continuous builds
                             if (mode != ModeOfOperation.Continuous)
                             {
@@ -563,8 +545,6 @@
                         commentText =
                             "⚠️ No builds attempted! This probably means that your owners property is misconfigured.";
 
-<<<<<<< HEAD
-=======
                     var tasksWithChangedOwners = tasks.Where(x => x.OldOwners != null).ToList();
                     if (tasksWithChangedOwners.Count != 0)
                     {
@@ -576,8 +556,7 @@
                         }
                         commentText += "\n\n<br>\n\n";
                     }
-                    
->>>>>>> eddb1a6b
+                  
                     var crossOutTask = gitHubApi?.CrossOutAllOfMyComments(prNumber.Value);
 
                     var anyComments = true;
